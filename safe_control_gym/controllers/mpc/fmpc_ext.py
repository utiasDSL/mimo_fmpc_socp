'''Flatness based Model Predictive Control
for 2D attitude Quadrotor, with system extension

Based on:
    Linear MPC 
'''


from copy import deepcopy
from sys import platform

import casadi as cs
import numpy as np

from safe_control_gym.controllers.lqr.lqr_utils import discretize_linear_system
from safe_control_gym.controllers.mpc.mpc import MPC
from safe_control_gym.controllers.mpc.linear_mpc import LinearMPC
# from safe_control_gym.controllers.mpc.linear_mpc_acados import LinearMPC_ACADOS
from safe_control_gym.controllers.base_controller import BaseController
from safe_control_gym.controllers.mpc.mpc_utils import get_cost_weight_matrix
from safe_control_gym.envs.benchmark_env import Task
from safe_control_gym.envs.gym_pybullet_drones.quadrotor_utils import QuadType
from safe_control_gym.math_and_models.symbolic_systems import SymbolicModel

class FlatMPC_EXT(BaseController):
    '''Flatness based MPC for system with dynamic extension.'''

    def __init__(
            self,
            env_func,
            horizon=5,
            q_mpc=[1],
            r_mpc=[1],
            warmstart=True,
            soft_constraints=False,
            terminate_run_on_done=True,
            constraint_tol: float = 1e-8,
            solver: str = 'sqpmethod',
            use_full_flat_reference=True,
            output_dir='results/temp',
            additional_constraints=None,
            use_acados=False,
            flat_state_constraint = dict,
            extended_input_clipping = dict,
            **kwargs):
        '''Creates task and controller.

        Args:
            env_func (Callable): function to instantiate task/environment.
           horizon (int): mpc planning horizon.
            q_mpc (list): diagonals of state cost weight.
            r_mpc (list): diagonals of input/action cost weight.
            warmstart (bool): if to initialize from previous iteration.
            soft_constraints (bool): Formulate the constraints as soft constraints.
            terminate_run_on_done (bool): Terminate the run when the environment returns done or not.
            constraint_tol (float): Tolerance to add the the constraint as sometimes solvers are not exact.
            solver (str): Specify which solver you wish to use (qrqp, qpoases, ipopt, sqpmethod)
            use_full_flat_reference (bool): Use reference with acceleration and jerk for figure8 and circle trajectories
            output_dir (str): output directory to write logs and results.
            additional_constraints (list): list of constraints.
            use_acados: use acados linear MPC or CasADi linear MPC
            flat_state_constraint: dict with parameters for flat half space constraint
            extended_input_clipping: dict with limits to clip extended input with
        '''
        # Store all params/args.
        for k, v in locals().items():
            if k != 'self' and k != 'kwargs' and '__' not in k:
                self.__dict__[k] = v

        if use_acados:
            self.mpc = LinearMPC_ACADOS(
                                        env_func,
                                        horizon=horizon,
                                        q_mpc=[1],
                                        r_mpc=[1],
                                        warmstart=warmstart,
                                        soft_constraints=soft_constraints,
                                        terminate_run_on_done=terminate_run_on_done,
                                        constraint_tol=constraint_tol,
                                        output_dir=output_dir,
                                        additional_constraints=additional_constraints,
                                        **kwargs
                                    )
        else:
            self.mpc = LinearMPC(
                            env_func,
                            horizon=horizon,
                            q_mpc=[1],
                            r_mpc=[1],
                            warmstart=warmstart,
                            soft_constraints=soft_constraints,
                            terminate_run_on_done=terminate_run_on_done,
                            constraint_tol=constraint_tol,
                            output_dir=output_dir,
                            additional_constraints=additional_constraints,
                            **kwargs
                        )
                        
        self.env = self.mpc.env # just for debugging, not used in code below

        self.QUAD_TYPE = self.mpc.env.QUAD_TYPE
        if self.QUAD_TYPE == QuadType.THREE_D_ATTITUDE_10:
            raise NotImplementedError("fmpc_ext only implemented for 2D attitude model")
        elif self.QUAD_TYPE == QuadType.TWO_D_ATTITUDE:
            self.transform_env_goal_to_flat_func = _transform_env_goal_to_flat_2D_att 
            # replace dynamics model with symbolic flat model
            self.mpc.model = _setup_flat_model_symbolic_2D_att(self.mpc.dt)
            self.inertial_prop = self.mpc.env.INERTIAL_PROP
        else:
            raise NotImplementedError("fmpc_ext only implemented for 2D attitude model")    
        
        self.use_full_flat_reference = use_full_flat_reference 

        if use_acados:
            self.mpc.x_lin = np.atleast_2d(self.mpc.model.X_EQ)[0, :].T
            self.mpc.u_lin = np.atleast_2d(self.mpc.model.U_EQ)[0, :].T 
        else:
            self.mpc.X_EQ = np.atleast_2d(self.mpc.model.X_EQ)[0, :].T
            self.mpc.U_EQ = np.atleast_2d(self.mpc.model.U_EQ)[0, :].T 
        assert solver in ['qpoases', 'qrqp', 'sqpmethod', 'ipopt'], '[Error]. MPC Solver not supported.'
        self.mpc.solver = solver

        # overwrite definitions in parent init function to fit flat model
        self.mpc.Q = get_cost_weight_matrix(q_mpc, self.mpc.model.nx) 
        self.mpc.R = get_cost_weight_matrix(r_mpc, self.mpc.model.nu)
        
        # remove all constraints from MPC
        self.mpc.constraints = []
        self.mpc.state_constraints_sym = []
        self.mpc.input_constraints_sym = [] 

        # adding half space constraint on flat state
        if flat_state_constraint.apply_state_bound == True:
            h = np.atleast_2d(np.array(flat_state_constraint.h_vect)).T
            assert np.shape(h)[0] == self.mpc.model.nx, "Flat half space constraint: dimension of h does not fit flat state dim"
            b = flat_state_constraint.b_val
            sym_func = lambda x: h.T @ x - b
            self.mpc.state_constraints_sym = [sym_func]

        # setup flat state observer
        self.fs_obs = FlatStateObserver(self.QUAD_TYPE, self.inertial_prop, self.mpc.env.GRAVITY_ACC, self.mpc.dt, self.mpc.T)

        # setup double integrator for dynamic extension
        self.eta = np.zeros(2)
        A_dyn_ext = np.zeros((2, 2))
        A_dyn_ext[0, 1] = 1.0
        B_dyn_ext = np.zeros((2, 2))
        B_dyn_ext[1, 0] = 1.0
        self.Ad_dyn_ext, self.Bd_dyn_ext = discretize_linear_system(A_dyn_ext, B_dyn_ext, self.mpc.dt, exact=True)

        # setup input clipping
        self.extended_input_clipping = extended_input_clipping.apply_input_clipping
        if self.extended_input_clipping:
            self.input_limit = np.array(extended_input_clipping.input_limit)

    def reset(self):
        '''Prepares for training or evaluation.'''
        self.mpc.reset()
        # Setup reference input for the flat state spaces
        if self.mpc.env.TASK == Task.STABILIZATION:
            self.mpc.mode = 'stabilization'
            self.mpc.x_goal = self.transform_env_goal_to_flat_func(self.mpc.env.X_GOAL)            
            x_ini = self.env.__dict__['init_x'.upper()]
            y_ini = self.env.__dict__.get('init_y'.upper(), 0)
            z_ini = self.env.__dict__['init_z'.upper()]
            self.fs_obs.set_initial_hovering(x_ini, y_ini, z_ini)
        elif self.mpc.env.TASK == Task.TRAJ_TRACKING:
            self.mpc.mode = 'tracking'
            if self.use_full_flat_reference:
                self.mpc.traj = get_full_reference_trajectory_FMPC(self.QUAD_TYPE, self.mpc.env.TASK_INFO, self.mpc.env.EPISODE_LEN_SEC, self.mpc.dt, self.mpc.T).T
            else:
                self.mpc.traj = self.transform_env_goal_to_flat_func(self.mpc.env.X_GOAL.T)            
            # Step along the reference.
            self.mpc.traj_step = 0
            # initialize flat state observer in hovering
            x_ini = self.mpc.env.__dict__['init_x'.upper()]
            y_ini = self.mpc.env.__dict__.get('init_y'.upper(), 0)
            z_ini = self.mpc.env.__dict__['init_z'.upper()]
            self.fs_obs.set_initial_hovering(x_ini, y_ini, z_ini)

         # initialize dynamic extension in hovering
        if self.QUAD_TYPE == QuadType.THREE_D_ATTITUDE_10:
            raise NotImplementedError
        elif self.QUAD_TYPE == QuadType.TWO_D_ATTITUDE:
            self.eta[0] = (self.mpc.env.GRAVITY_ACC- self.inertial_prop['beta_2'])/self.inertial_prop['beta_1']
        
    def setup_results_dict(self):
        '''Setup the results dictionary to store run information.'''
        self.results_dict = {'obs': [],
                             'reward': [],
                             'done': [],
                             'info': [],
                             'action': [],
                             'horizon_inputs': [],
                             'horizon_states': [],
                             'goal_states': [],
                             'frames': [],
                             'state_mse': [],
                             'common_cost': [],
                             'state': [],
                             'state_error': [],
                             't_wall': [],
                             'mpc_solve_time': [],
                            'z_inp':[],
                            'v_inp':[],
                            'u_ext':[], 
                            'thrust_dot':[]
                             }

    def select_action(self,
                      obs,
                      info=None
                      ):
        '''Solve nonlinear mpc problem to get next action.

        Args:
            obs (ndarray): Current state/observation.
            info (dict): Current info.

        Returns:
            action (ndarray): Input/action to the task/env.
        '''  
        # get flat state estimation from observer
        z_obs = self.fs_obs.compute_observation(obs)
    
        # run MPC controller 
        v = self.mpc.select_action(z_obs) 
        z_horizon = self.mpc.x_prev #8xN set in linearMPC
        v_horizon = self.mpc.u_prev #2xN       
        
        # flat input transformation: z and v to action u        
        zd = z_horizon[:, 0]
        vd = v_horizon[:, 0]
        action_extended = _get_u_from_flat_states_2D_att_ext(zd, vd, self.inertial_prop, self.mpc.env.GRAVITY_ACC) # for dynamics with system extension
        if self.extended_input_clipping:
            action_extended = np.clip(action_extended, -self.input_limit, self.input_limit)
       
        # do double integration on first action Tc_ddot --> Tc
        self.eta = self.Ad_dyn_ext @ self.eta + self.Bd_dyn_ext @ action_extended
        action = np.zeros(np.shape(action_extended))
        action[0] = self.eta[0]
        action[1] = action_extended[1]

        # feed data into observer
        self.fs_obs.input_FMPC_result(z_horizon, v_horizon, action)

        # data logging
        self.results_dict['z_inp'].append(zd)
        self.results_dict['v_inp'].append(vd)
        self.results_dict['u_ext'].append(action_extended)
<<<<<<< HEAD
        self.results_dict['mpc_solve_time'].append(self.mpc.results_dict['mpc_solve_time'][-1])

=======
        self.results_dict['thrust_dot'].append(self.eta[1])
        
>>>>>>> 032988e4
        return action
    
    def close(self):
        '''Cleans up resources.'''
        self.mpc.close()
    
class FlatStateObserver():
    
    def __init__(self,  QUAD_TYPE: QuadType, inertial_prop, g:float, dt: float, horizon:int):
        '''Creates observer for flat state model

        Args:
            QUAD_TYPE (QuadType): Quadrotor type from enviroment (2D/3D, attitude model, etc.)
            inertial_prop:        Inertial properties of the quadrotor model, other identified parameters, from env or config file
            g : gravity acceleration constant
            dt: time step size, 1/control frequency
            horizon: FMPC horizon length
        '''
        self.QUAD_TYPE = QUAD_TYPE
        self.inertial_prop = inertial_prop 
        self.GRAVITY = g
        self.dt = dt
        self.fmpc_horizon = horizon
        
        if self.QUAD_TYPE == QuadType.TWO_D_ATTITUDE:
            self.action_from_flat_states_func = _get_u_from_flat_states_2D_att
            self.flat_states_from_reg_func = _get_z_from_regular_states_2D_att
        else:
            raise NotImplementedError('FMPC flat state observer only implemented for 2D_attitude model')


    def set_initial_hovering(self, x_pos, y_pos, z_pos):       
        if self.QUAD_TYPE == QuadType.TWO_D_ATTITUDE:
            self.z_horizon = np.zeros([8, self.fmpc_horizon+1])
            self.v_horizon = np.zeros([2, self.fmpc_horizon])
            self.u = np.zeros(2)
            self.u[0] = (self.GRAVITY- self.inertial_prop['beta_2'])/self.inertial_prop['beta_1']
            z_ini = np.zeros(8)
            z_ini[0] = x_pos
            z_ini[4] = z_pos           
        else: 
            raise NotImplementedError('FMPC flat state observer initial hovering only implemented for 2D_attitude model')
       
        self.z_horizon = np.tile(z_ini.reshape(-1, 1), (1, self.fmpc_horizon + 1)) 
       
    def input_FMPC_result(self, z_horizon, v_horizon, u):
        # just save them away
        self.z_horizon = z_horizon
        self.v_horizon = v_horizon
        self.u = u     
              
    def compute_observation(self, x_obs): 
        # estimate u_dot at current time step, based on z_horizon and v_horizon set in last time step
        u_comp_length = 3
        if self.QUAD_TYPE == QuadType.TWO_D_ATTITUDE:
            u_horizon = np.zeros([2, u_comp_length])
        else:
            raise NotImplementedError('FMPC flat state observer compute observation only implemented for 2D_attitude model')
        
        for i in range(u_comp_length):
            u_horizon[:, i] = self.action_from_flat_states_func(self.z_horizon[:,i], self.v_horizon[:,i], self.inertial_prop, self.GRAVITY)

        u_dot_central = (-u_horizon[:, 0]  + u_horizon[:, 2])/(2*self.dt)
       
        u0_dot = u_dot_central[0]

        # state estimation using system dynamics
        z_obs = self.flat_states_from_reg_func(x_obs, self.u[0], u0_dot, self.inertial_prop, self.GRAVITY) 
        return z_obs
    

#################################################################################################
################## 2D Quadrotor SI model flatness transforms ####################################
################################################################################################# 

def _setup_flat_model_symbolic_2D_att(dt):
    '''Generates linear flat model for 2D SI model
    Integrator chain for x y and z 

    Args:
        dt: time step size of controller, 1/control frequency
    ''' 
    nx, nu = 8, 2
    
    # Define states.
    z = cs.MX.sym('z')
    z_dot = cs.MX.sym('z_dot')
    z_ddot = cs.MX.sym('z_ddot')   
    z_dddot = cs.MX.sym('z_dddot')       
    
    x = cs.MX.sym('x')
    x_dot = cs.MX.sym('x_dot')
    x_ddot = cs.MX.sym('x_ddot')
    x_dddot = cs.MX.sym('x_dddot')
    
    X = cs.vertcat(x, x_dot, x_ddot, x_dddot, z, z_dot, z_ddot, z_dddot)
    # Define flat inputs 
    v1 = cs.MX.sym('v1')
    v2 = cs.MX.sym('v2')
    U = cs.vertcat(v1, v2)
    # Define dynamics equations.
    X_dot = cs.vertcat(x_dot, x_ddot, x_dddot, v1,
                        z_dot, z_ddot, z_dddot, v2)
    # Define observation.
    Y = cs.vertcat(x, x_dot, x_ddot, x_dddot, z, z_dot, z_ddot, z_dddot)
    
    # Set the equilibrium values for linearizations.
    X_EQ = np.zeros(nx)
    U_EQ = np.zeros(nu)
    # Define cost (quadratic form).
    Q = cs.MX.sym('Q', nx, nx)
    R = cs.MX.sym('R', nu, nu)
    Xr = cs.MX.sym('Xr', nx, 1)
    Ur = cs.MX.sym('Ur', nu, 1)
    cost_func = 0.5 * (X - Xr).T @ Q @ (X - Xr) + 0.5 * (U - Ur).T @ R @ (U - Ur)
    # Define dynamics and cost dictionaries.
    dynamics = {'dyn_eqn': X_dot, 'obs_eqn': Y, 'vars': {'X': X, 'U': U}}
    cost = {
        'cost_func': cost_func,
        'vars': {
            'X': X,
            'U': U,
            'Xr': Xr,
            'Ur': Ur,
            'Q': Q,
            'R': R
        }
    }
    # Additional params to cache
    params = {
        # equilibrium point for linearization
        'X_EQ': X_EQ,
        'U_EQ': U_EQ,
    }
    # Setup symbolic model.
    return SymbolicModel(dynamics=dynamics, cost=cost, dt=dt, params=params)

def _get_u_from_flat_states_2D_att(z, v, dyn_pars, g):
    beta_1 = dyn_pars['beta_1']
    beta_2 = dyn_pars['beta_2']
    alpha_1 =  dyn_pars['alpha_1']
    alpha_2 =  dyn_pars['alpha_2']
    alpha_3 =  dyn_pars['alpha_3']

    term_acc_sqrd = (z[2])**2 + (z[6]+g)**2 # x_ddot^2 + (z_ddot+g)^2
    theta = np.arctan2(z[2], (z[6]+g))
    theta_dot = (z[3]*(z[6]+g)- z[2]*z[7])/term_acc_sqrd
    theta_ddot = 1/term_acc_sqrd * (v[0]*(z[6]+g) - z[2]*v[1]) + (1/(term_acc_sqrd**2)) * (2*(z[6]+g)*z[7] + 2*z[2]*z[3]) * (z[2]*z[7] - z[3]*(z[6]+g))

    t = -(beta_2/beta_1) + np.sqrt(term_acc_sqrd)/beta_1
    p = (1/alpha_3) * (theta_ddot - alpha_1*theta -alpha_2*theta_dot)
    return np.array([t, p])

# for system with dynamic extension
def _get_u_from_flat_states_2D_att_ext(z, v, dyn_pars, g):
    # for system with dynamic extension: u = [Tc_ddot, theta_c]
    beta_1 = dyn_pars['beta_1']
    beta_2 = dyn_pars['beta_2']
    alpha_1 =  dyn_pars['alpha_1']
    alpha_2 =  dyn_pars['alpha_2']
    alpha_3 =  dyn_pars['alpha_3']

    term_acc_sqrd = (z[2])**2 + (z[6]+g)**2 # x_ddot^2 + (z_ddot+g)^2
    theta = np.arctan2(z[2], (z[6]+g))
    theta_dot = (z[3]*(z[6]+g)- z[2]*z[7])/term_acc_sqrd
    theta_ddot = 1/term_acc_sqrd * (v[0]*(z[6]+g) - z[2]*v[1]) + (1/(term_acc_sqrd**2)) * (2*(z[6]+g)*z[7] + 2*z[2]*z[3]) * (z[2]*z[7] - z[3]*(z[6]+g))

    #t = -(beta_2/beta_1) + np.sqrt(term_acc_sqrd)/beta_1
    p = (1/alpha_3) * (theta_ddot - alpha_1*theta -alpha_2*theta_dot)

    t_ddot = 1/beta_1 * 1/np.sqrt(term_acc_sqrd)*((z[3]**2 + z[7]**2 + z[2]*v[0] + (z[6]+g)*v[1]) - ((z[2]*z[3] + (z[6]+g)*z[7])**2)/term_acc_sqrd)
    return np.array([t_ddot, p])

def _get_z_from_regular_states_2D_att(x, u0, u0_dot, dyn_pars, g):    
   
    beta_1 = dyn_pars['beta_1']
    beta_2 = dyn_pars['beta_2']        
       
    z = np.zeros(8)
    sin_theta = np.sin(x[4])
    cos_theta = np.cos(x[4])

    z[0] = x[0] # x
    z[1] = x[1] # x_dot
    z[2] = sin_theta*(beta_2 + beta_1*u0) # x_ddot    
    z[3] = cos_theta*(beta_2 + beta_1*u0)*x[5] + sin_theta*beta_1*u0_dot # x_dddot
    z[4] = x[2] # z
    z[5] = x[3] # z_dot
    z[6] = cos_theta*(beta_2 + beta_1*u0)- g # z_ddot
    z[7] = -sin_theta*(beta_2 + beta_1*u0)*x[5] + cos_theta*beta_1*u0_dot# z_dddot
    return z

# not needed in FMPC, used to double check transformations
def _get_x_from_flat_states_2D_att(z, g):
    x = np.zeros(6)
    x[0] = z[0]
    x[1] = z[1]
    x[2] = z[4]
    x[3] = z[5]
    x[4] = np.arctan2(z[2], (z[6]+g))
    x[5] = (z[3]*(z[6]+g)- z[2]*z[7])/((z[6]+g)**2 + z[2]**2)
    return x

def _transform_env_goal_to_flat_2D_att(x):
    if x.ndim == 1:
        l = 1
    else:
        l = np.shape(x)[1]
    z = np.zeros((8, l) )
    z[0, ...] = x[0, ...]
    z[1, ...] = x[1, ...]
    z[4, ...] = x[2, ...]
    z[5, ...] = x[3, ...]
    return z


#################################################################################################
###################### Trajectory generation ####################################################
################################################################################################# 

def get_full_reference_trajectory_FMPC(QUAD_TYPE: QuadType, 
                                task_info, 
                                traj_length,
                                sample_time=0.01, 
                                horizon=0):
    """Generates a 2D trajectory with acceleration and jerk for a full flat reference

    Args:
        QUAD_TYPE: QuadType object specifying 2D/3D quad model
        task_info: task information from environment (scale, cycles, offset, plane, type)
        traj_legth: time duration of the whole trajectory
        sample_time: time step size of reference, 1/controller_freq
        horizon: FMPC horizon length in timesteps, to extend trajectory accordingly

    Returns:
        ndarray: array with full reference on flat state vector
    """
    
    # task info parameters from yaml file
    scaling = task_info.trajectory_scale
    num_cycles = task_info.num_cycles
    position_offset = task_info.trajectory_position_offset
    traj_plane = task_info.trajectory_plane
    traj_type = task_info.trajectory_type

    pos_ref_traj, vel_ref_traj, acc_ref_traj, jer_ref_traj = _generate_trajectory_FMPC(traj_type, traj_length, num_cycles, traj_plane, position_offset, scaling, sample_time, horizon)
    num_times = np.shape(pos_ref_traj)[0]
    if QUAD_TYPE == QuadType.THREE_D_ATTITUDE_10:
        z_ref = np.zeros([num_times, 12])
        z_ref[:,0] = pos_ref_traj[:, 0]
        z_ref[:,1] = vel_ref_traj[:, 0]
        z_ref[:,2] = acc_ref_traj[:, 0]
        z_ref[:,3] = jer_ref_traj[:, 0]
        z_ref[:,4] = pos_ref_traj[:, 1]
        z_ref[:,5] = vel_ref_traj[:, 1]
        z_ref[:,6] = acc_ref_traj[:, 1]
        z_ref[:,7] = jer_ref_traj[:, 1]
        z_ref[:,8] = pos_ref_traj[:, 2] 
        z_ref[:,9] = vel_ref_traj[:, 2]
        z_ref[:,10] = acc_ref_traj[:, 2]
        z_ref[:,11] = jer_ref_traj[:, 2]
    elif QUAD_TYPE == QuadType.TWO_D_ATTITUDE:
        z_ref = np.zeros([num_times, 8])
        z_ref[:,0] = pos_ref_traj[:, 0]
        z_ref[:,1] = vel_ref_traj[:, 0]
        z_ref[:,2] = acc_ref_traj[:, 0]
        z_ref[:,3] = jer_ref_traj[:, 0]
        z_ref[:,4] = pos_ref_traj[:, 2] 
        z_ref[:,5] = vel_ref_traj[:, 2]
        z_ref[:,6] = acc_ref_traj[:, 2]
        z_ref[:,7] = jer_ref_traj[:, 2]
    else:
        raise NotImplementedError('Flat reference not implemented for this quadrotor type, only for 2D_attitude and 3D_attitude_10')
    
    return z_ref



def _generate_trajectory_FMPC(traj_type='figure8',
                             traj_length=10.0,
                             num_cycles=1,
                             traj_plane='xy',
                             position_offset=np.array([0, 0]),
                             scaling=1.0,
                             sample_time=0.01, 
                             horizon=0
                             ):
    """Generates a 2D trajectory.

    Args:
        traj_type (str, optional): The type of trajectory (circle, square, figure8).
        traj_length (float, optional): The length of the trajectory in seconds.
        num_cycles (int, optional): The number of cycles within the length.
        traj_plane (str, optional): The plane of the trajectory (e.g. 'xz').
        position_offset (ndarray, optional): An initial position offset in the plane.
        scaling (float, optional): Scaling factor for the trajectory.
        sample_time (float, optional): The sampling timestep of the trajectory.
        horizon(int, optional): FMPC horizon, trajectory gets extended such that at the final timestep there still is a full horizon in the reference

    Returns:
        ndarray: The positions in x, y, z of the trajectory sampled for its entire duration.
        ndarray: The velocities in x, y, z of the trajectory sampled for its entire duration.
        ndarray: The acceleration in x, y, z of the trajectory sampled for its entire duration.
        ndarray: The jerk in x, y, z of the trajectory sampled for its entire duration.
    """

    # Get trajectory type.
    valid_traj_type = ['circle', 'figure8']
    if traj_type not in valid_traj_type:
        raise ValueError(
            'Trajectory type should be one of [circle, figure8] for FMPC full reference'
        )
    traj_period = traj_length / num_cycles
    direction_list = ['x', 'y', 'z']
    # Get coordinates indexes.
    if traj_plane[0] in direction_list and traj_plane[1] in direction_list and traj_plane[0] != traj_plane[1]:
        coord_index_a = direction_list.index(traj_plane[0])
        coord_index_b = direction_list.index(traj_plane[1])
    else:
        raise ValueError('Trajectory plane should be in form of ab, where a and b can be {x, y, z}.')
    # Generate time stamps.
    times = np.arange(0, traj_length + sample_time*(1+horizon), sample_time)  # sample time added to make reference one step longer than traj_length
    pos_ref_traj = np.zeros((len(times), 3))
    vel_ref_traj = np.zeros((len(times), 3))
    acc_ref_traj = np.zeros((len(times), 3))
    jer_ref_traj = np.zeros((len(times), 3))

    # Compute trajectory points.
    for t in enumerate(times):
        pos_ref_traj[t[0]], vel_ref_traj[t[0]], acc_ref_traj[t[0]], jer_ref_traj[t[0]] = _get_coordinates(t[1],
                                                                        traj_type,
                                                                        traj_period,
                                                                        coord_index_a,
                                                                        coord_index_b,
                                                                        position_offset[0],
                                                                        position_offset[1],
                                                                        scaling)
    # manually shift the z axis to 1.0 if not in the traj plane
    # otherwise flying on the floor with z=0.0 
    if 'z' not in traj_plane:
        pos_ref_traj[:, 2] = 1.0
        vel_ref_traj[:, 2] = 0.0
        
    return pos_ref_traj, vel_ref_traj, acc_ref_traj, jer_ref_traj

def _get_coordinates(t,
                    traj_type,
                    traj_period,
                    coord_index_a,
                    coord_index_b,
                    position_offset_a,
                    position_offset_b,
                    scaling
                    ):
    """Computes the coordinates of a specified trajectory at time t.

    Args:
        t (float): The time at which we want to sample one trajectory point.
        traj_type (str, optional): The type of trajectory (circle, figure8).
        traj_period (float): The period of the trajectory in seconds.
        coord_index_a (int): The index of the first coordinate of the trajectory plane.
        coord_index_b (int): The index of the second coordinate of the trajectory plane.
        position_offset_a (float): The offset in the first coordinate of the trajectory plane.
        position_offset_b (float): The offset in the second coordinate of the trajectory plane.
        scaling (float, optional): Scaling factor for the trajectory.

    Returns:
        pos_ref (ndarray): The position in x, y, z, at time t.
        vel_ref (ndarray): The velocity in x, y, z, at time t.
        acc_ref (ndarray): The velocity in x, y, z, at time t.
        jer_ref (ndarray): The velocity in x, y, z, at time t.
    """

    # Get coordinates for the trajectory chosen.
    if traj_type == 'figure8':
        coords_a, coords_b, coords_a_dot, coords_b_dot, coords_a_ddot, coords_b_ddot, coords_a_dddot, coords_b_dddot = _figure8(
            t, traj_period, scaling)
    elif traj_type == 'circle':
        coords_a, coords_b, coords_a_dot, coords_b_dot, coords_a_ddot, coords_b_ddot , coords_a_dddot, coords_b_dddot= _circle(
            t, traj_period, scaling)
    elif traj_type == 'square':
        raise NotImplementedError('Square reference not implemented in FMPC full reference generation')
    elif traj_type == 'snap_figure8':
        raise NotImplementedError('Snap_figure8 not implemented in FMPC full reference generation')
    # Initialize position and velocity references.
    pos_ref = np.zeros((3,))
    vel_ref = np.zeros((3,))
    acc_ref = np.zeros((3,))
    jer_ref = np.zeros((3,))
    # Set position and velocity references based on the plane of the trajectory chosen.
    pos_ref[coord_index_a] = coords_a + position_offset_a
    vel_ref[coord_index_a] = coords_a_dot
    acc_ref[coord_index_a] = coords_a_ddot
    jer_ref[coord_index_a] = coords_a_dddot
    pos_ref[coord_index_b] = coords_b + position_offset_b
    vel_ref[coord_index_b] = coords_b_dot
    acc_ref[coord_index_b] = coords_b_ddot
    jer_ref[coord_index_b] = coords_b_dddot
    return pos_ref, vel_ref, acc_ref, jer_ref

def _figure8(t,
                traj_period,
                scaling
                ):
    """Computes the coordinates of a figure8 trajectory at time t.

    Args:
        t (float): The time at which we want to sample one trajectory point.
        traj_period (float): The period of the trajectory in seconds.
        scaling (float, optional): Scaling factor for the trajectory.

    Returns:
        coords_a (float): The position in the first coordinate.
        coords_b (float): The position in the second coordinate.
        coords_a_dot (float): The velocity in the first coordinate.
        coords_b_dot (float): The velocity in the second coordinate.
    """
    traj_freq = 2.0 * np.pi / traj_period
    coords_a = scaling * np.sin(traj_freq * t)
    coords_a_dot = scaling * traj_freq * np.cos(traj_freq * t)
    coords_a_ddot = -scaling * traj_freq**2 * np.sin(traj_freq * t)
    coords_a_dddot = -scaling * traj_freq**3 * np.cos(traj_freq * t)
    coords_b = scaling * np.sin(traj_freq * t) * np.cos(traj_freq * t)        
    coords_b_dot = scaling * traj_freq * (np.cos(traj_freq * t)**2 - np.sin(traj_freq * t)**2)
    coords_b_ddot =  -scaling * traj_freq**2 * 4 * np.sin(traj_freq * t) *np.cos(traj_freq * t) 
    coords_b_dddot = scaling * traj_freq**3 * 4 * (np.sin(traj_freq * t)**2 - np.cos(traj_freq*t)**2)       

    return coords_a, coords_b, coords_a_dot, coords_b_dot, coords_a_ddot, coords_b_ddot, coords_a_dddot, coords_b_dddot


def _circle(t,
            traj_period,
            scaling
            ):
    """Computes the coordinates of a circle trajectory at time t.

    Args:
        t (float): The time at which we want to sample one trajectory point.
        traj_period (float): The period of the trajectory in seconds.
        scaling (float, optional): Scaling factor for the trajectory.

    Returns:
        coords_a (float): The position in the first coordinate.
        coords_b (float): The position in the second coordinate.
        coords_a_dot (float): The velocity in the first coordinate.
        coords_b_dot (float): The velocity in the second coordinate.
    """
    
    traj_freq = 2.0 * np.pi / traj_period
    coords_a = scaling * np.cos(traj_freq * t)
    coords_a_dot = -scaling * traj_freq * np.sin(traj_freq * t)
    coords_a_ddot = -scaling * traj_freq**2 * np.cos(traj_freq * t)
    coords_a_dddot = scaling * traj_freq**3 * np.sin(traj_freq * t)
    coords_b = scaling * np.sin(traj_freq * t)        
    coords_b_dot = scaling * traj_freq * np.cos(traj_freq * t)
    coords_b_ddot = -scaling * traj_freq**2 * np.sin(traj_freq * t)
    coords_b_dddot = -scaling * traj_freq**3 * np.cos(traj_freq * t)
    return coords_a, coords_b, coords_a_dot, coords_b_dot, coords_a_ddot, coords_b_ddot, coords_a_dddot, coords_b_dddot<|MERGE_RESOLUTION|>--- conflicted
+++ resolved
@@ -248,13 +248,9 @@
         self.results_dict['z_inp'].append(zd)
         self.results_dict['v_inp'].append(vd)
         self.results_dict['u_ext'].append(action_extended)
-<<<<<<< HEAD
         self.results_dict['mpc_solve_time'].append(self.mpc.results_dict['mpc_solve_time'][-1])
-
-=======
         self.results_dict['thrust_dot'].append(self.eta[1])
-        
->>>>>>> 032988e4
+
         return action
     
     def close(self):
