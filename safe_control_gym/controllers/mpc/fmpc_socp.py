--- conflicted
+++ resolved
@@ -388,13 +388,8 @@
         # self.results_dict['socp_dummy'].append(self.socp_opt[2])
         # self.results_dict['socp_cost'].append(socp_logging['cost'])
         # self.results_dict['socp_cost_linPart'].append(socp_logging['cost_lin'])
-<<<<<<< HEAD
         self.results_dict['socp_solve_time'].append(socp_logging['solve_time'])
-        # self.results_dict['thrust_dot'].append(self.eta[1])
-=======
-        # self.results_dict['socp_solve_time'].append(socp_logging['solve_time'])
         self.results_dict['thrust_dot'].append(self.eta[1])
->>>>>>> 032988e4
         self.results_dict['gp_time'].append(socp_logging['gp_time'])
         self.results_dict['mpc_solve_time'].append(self.mpc.results_dict['mpc_solve_time'][-1])
         self.results_dict['observer_time'].append(observer_time)
