--- conflicted
+++ resolved
@@ -493,14 +493,10 @@
                              'common_cost': [],
                              'state': [],
                              'state_error': [],
-<<<<<<< HEAD
                              't_wall': [],
-                             'mpc_solve_time': []
-=======
-                             't_wall': [], 
+                             'mpc_solve_time': [], 
                              'thrust_ddot':[], 
                              'thrust_dot':[]
->>>>>>> 032988e4
                              }
 
     def run(self,
